--- conflicted
+++ resolved
@@ -3,11 +3,7 @@
 type: ruby
 
 up:
-<<<<<<< HEAD
-  - ruby: 2.7.5
-=======
-  - ruby: "3.0"
->>>>>>> c7585708
+  - ruby: 3.0.3
   - bundler
 
 commands:
